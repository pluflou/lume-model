--- conflicted
+++ resolved
@@ -92,16 +92,12 @@
     def validate_torch_model(cls, v):
         if isinstance(v, (str, os.PathLike)):
             if os.path.exists(v):
-<<<<<<< HEAD
                 try:
                     v = torch.jit.load(v)
                     print(f"Loaded TorchScript (JIT) model from file: {v}")
                 except RuntimeError:
                     v = torch.load(v, weights_only=False)
                     print(f"Loaded PyTorch model from file: {v}")
-=======
-                v = torch.load(v, weights_only=False)
->>>>>>> f0dd4ffd
             else:
                 raise OSError(f"File {v} is not found.")
         return v
@@ -114,11 +110,7 @@
         for t in v:
             if isinstance(t, (str, os.PathLike)):
                 if os.path.exists(t):
-<<<<<<< HEAD
-                    t = torch.load(t,  weights_only=False)
-=======
                     t = torch.load(t, weights_only=False)
->>>>>>> f0dd4ffd
                 else:
                     raise OSError(f"File {t} is not found.")
             loaded_transformers.append(t)
