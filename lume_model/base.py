import os
import json
import logging
from abc import ABC, abstractmethod
from typing import Any, Callable, Optional, Union
from types import FunctionType, MethodType
from io import TextIOWrapper

import yaml
import numpy as np
from pydantic import BaseModel, ConfigDict, field_validator

from lume_model.variables import ScalarVariable, get_variable, ConfigEnum
from lume_model.utils import (
    try_import_module,
    verify_unique_variable_names,
    serialize_variables,
    deserialize_variables,
    variables_from_dict,
    replace_relative_paths
)

logger = logging.getLogger(__name__)

JSON_ENCODERS = {
    # function/method type distinguished for class members and not recognized as callables
    FunctionType: lambda x: f"{x.__module__}.{x.__qualname__}",
    MethodType: lambda x: f"{x.__module__}.{x.__qualname__}",
    Callable: lambda x: f"{x.__module__}.{x.__qualname__}",
    type: lambda x: f"{x.__module__}.{x.__name__}",
    np.ndarray: lambda x: x.tolist(),
    np.int64: lambda x: int(x),
    np.float64: lambda x: float(x),
}


def process_torch_module(
        module,
        base_key: str = "",
        key: str = "",
        file_prefix: Union[str, os.PathLike] = "",
        save_modules: bool = True,
        save_jit: bool = False,
):
    """Optionally saves the given torch module to file and returns the filename.

    Args:
        base_key: Base key at this stage of serialization.
        key: Key corresponding to the torch module.
        module: The torch module to process.
        file_prefix: Prefix for generated filenames.
        save_modules: Determines whether torch modules are saved to file.
        save_jit: Determines whether the model gets saved as TorchScript.

    Returns:
        Filename under which the torch module is (or would be) saved.
    """
    torch = try_import_module("torch")
    filepath_prefix, filename_prefix = os.path.split(file_prefix)
    prefixes = [ele for ele in [filename_prefix, base_key] if not ele == ""]
    filename = "{}.pt".format(key)
    jit_filename = "{}.jit".format(key)
    if prefixes:
        filename = "_".join((*prefixes, filename))
        jit_filename = "_".join((*prefixes, jit_filename))
    if save_modules:
        filepath = os.path.join(filepath_prefix, filename)
        torch.save(module, filepath)
    if save_jit:
        filepath = os.path.join(filepath_prefix, jit_filename)
        try:
            scripted_model = torch.jit.script(module)
            torch.jit.save(scripted_model, filepath)
        except Exception as e:
            logger.warning(
                "Saving as JIT through scripting has only been evaluated "
                "for NN models that don't depend on BoTorch modules.")
            logger.error(f"Failed to script the model: {e}")
            raise e
    return jit_filename if save_jit else filename

def recursive_serialize(
        v: dict[str, Any],
        base_key: str = "",
        file_prefix: Union[str, os.PathLike] = "",
        save_models: bool = True,
        save_jit: bool = False,
):
    """Recursively performs custom serialization for the given object.

    Args:
        v: Object to serialize.
        base_key: Base key at this stage of serialization.
        file_prefix: Prefix for generated filenames.
        save_models: Determines whether models are saved to file.
        save_jit: Determines whether the model is saved as TorchScript.

    Returns:
        Serialized object.
    """
    # try to import modules for LUMEBaseModel child classes
    torch = try_import_module("torch")
    # serialize
    v = serialize_variables(v)
    for key, value in v.items():
        if isinstance(value, dict):
            v[key] = recursive_serialize(value, key)
        elif torch is not None and isinstance(value, torch.nn.Module):
            v[key] = process_torch_module(value, base_key, key, file_prefix,
                                          save_models, save_jit)
        elif isinstance(value, list) and torch is not None and any(
                isinstance(ele, torch.nn.Module) for ele in value):
            v[key] = [
                process_torch_module(value[i], base_key, f"{key}_{i}", file_prefix,
                                     save_models, False)
                for i in range(len(value))
            ]
        else:
            for _type, func in JSON_ENCODERS.items():
                if isinstance(value, _type):
                    v[key] = func(value)
        # check to make sure object has been serialized, if not use a generic serializer
        try:
            json.dumps(v[key])
        except (TypeError, OverflowError):
            v[key] = f"{v[key].__module__}.{v[key].__class__.__qualname__}"

    return v


def recursive_deserialize(v):
    """Recursively performs custom deserialization for the given object.

    Args:
        v: Object to deserialize.

    Returns:
        Deserialized object.
    """
    # deserialize
    v = deserialize_variables(v)
    for key, value in v.items():
        if isinstance(value, dict):
            v[key] = recursive_deserialize(value)
    return v


def json_dumps(
        v,
        *,
        base_key="",
        file_prefix: Union[str, os.PathLike] = "",
        save_models: bool = True,
        save_jit: bool = False,
):
    """Serializes variables before dumping with json.

    Args:
        v: Object to dump.
        base_key: Base key for serialization.
        file_prefix: Prefix for generated filenames.
        save_models: Determines whether models are saved to file.
        save_jit: Determines whether the model is saved as TorchScript.

    Returns:
        JSON formatted string.
    """
    v = recursive_serialize(v.model_dump(), base_key, file_prefix, save_models, save_jit)
    v = json.dumps(v)
    return v


def json_loads(v):
    """Loads JSON formatted string and recursively deserializes the result.

    Args:
        v: JSON formatted string to load.

    Returns:
        Deserialized object.
    """
    v = json.loads(v)
    v = recursive_deserialize(v)
    return v


def parse_config(
        config: Union[dict, str, TextIOWrapper, os.PathLike],
        model_fields: dict = None,
) -> dict:
    """Parses model configuration and returns keyword arguments for model constructor.

    Args:
        config: Model configuration as dictionary, YAML or JSON formatted string, file or file path.
        model_fields: Fields expected by the model (required for replacing relative paths).

    Returns:
        Configuration as keyword arguments for model constructor.
    """
    config_file = None
    if isinstance(config, dict):
        d = config
    else:
        if isinstance(config, TextIOWrapper):
            yaml_str = config.read()
            config_file = os.path.abspath(config.name)
        elif isinstance(config, (str, os.PathLike)) and os.path.exists(config):
            with open(config) as f:
                yaml_str = f.read()
            config_file = os.path.abspath(config)
        else:
            yaml_str = config
        d = recursive_deserialize(yaml.safe_load(yaml_str))
    if config_file is not None:
        config_dir = os.path.dirname(os.path.realpath(config_file))
        d = replace_relative_paths(d, model_fields, config_dir)
    return model_kwargs_from_dict(d)


def model_kwargs_from_dict(config: dict) -> dict:
    """Processes model configuration and returns the corresponding keyword arguments for model constructor.

    Args:
        config: Model configuration.

    Returns:
        Configuration as keyword arguments for model constructor.
    """
    config = deserialize_variables(config)
    if all(key in config.keys() for key in ["input_variables", "output_variables"]):
        config["input_variables"], config["output_variables"] = variables_from_dict(
            config)
    config.pop("model_class", None)
    return config


class LUMEBaseModel(BaseModel, ABC):
    """Abstract base class for models using lume-model variables.

    Inheriting classes must define the evaluate method and variable names must be unique (respectively).
    Models build using this framework will be compatible with the lume-epics EPICS server and associated tools.

    Attributes:
        input_variables: List defining the input variables and their order.
        output_variables: List defining the output variables and their order.
        input_validation_config: Determines the behavior during input validation by specifying the validation
          config for each input variable: {var_name: value}. Value can be "warn", "error", or None.
        output_validation_config: Determines the behavior during output validation by specifying the validation
          config for each output variable: {var_name: value}. Value can be "warn", "error", or None.
    """
    input_variables: list[ScalarVariable]
    output_variables: list[ScalarVariable]
    input_validation_config: Optional[dict[str, ConfigEnum]] = None
    output_validation_config: Optional[dict[str, ConfigEnum]] = None

    model_config = ConfigDict(arbitrary_types_allowed=True, validate_assignment=True)

    @field_validator("input_variables", "output_variables", mode="before")
    def validate_input_variables(cls, value):
        new_value = []
        if isinstance(value, dict):
            for name, val in value.items():
                if isinstance(val, dict):
                    variable_class = get_variable(val["variable_class"])
                    new_value.append(variable_class(name=name, **val))
                elif isinstance(val, ScalarVariable):
                    new_value.append(val)
                else:
                    raise TypeError(f"type {type(val)} not supported")
        elif isinstance(value, list):
            new_value = value
        return new_value

    def __init__(self, *args, **kwargs):
        """Initializes LUMEBaseModel.

        Args:
            *args: Accepts a single argument which is the model configuration as dictionary, YAML or JSON
              formatted string or file path.
            **kwargs: See class attributes.
        """
        if len(args) == 1:
            if len(kwargs) > 0:
                raise ValueError("Cannot specify YAML string and keyword arguments for LUMEBaseModel init.")
            super().__init__(**parse_config(args[0], self.model_fields))
        elif len(args) > 1:
            raise ValueError(
                "Arguments to LUMEBaseModel must be either a single YAML string "
                "or keyword arguments passed directly to pydantic."
            )
        else:
            super().__init__(**kwargs)

    @field_validator("input_variables", "output_variables")
    def unique_variable_names(cls, value):
        verify_unique_variable_names(value)
        return value

<<<<<<< HEAD
=======
    @field_validator("input_variables")
    def verify_input_default_value(cls, value):
        """Verifies that input variables have the required default values."""
        for var in value:
            if var.default_value is None:
                raise ValueError(f"Input variable {var.name} must have a default value.")
        return value

>>>>>>> a56bf8ee
    @property
    def input_names(self) -> list[str]:
        return [var.name for var in self.input_variables]

    @property
    def output_names(self) -> list[str]:
        return [var.name for var in self.output_variables]

    @property
    def default_input_validation_config(self) -> dict[str, ConfigEnum]:
        """Determines default behavior during input validation (if input_validation_config is None)."""
        return {var.name: var.default_validation_config for var in self.input_variables}

    @property
    def default_output_validation_config(self) -> dict[str, ConfigEnum]:
        """Determines default behavior during output validation (if output_validation_config is None)."""
        return {var.name: var.default_validation_config for var in self.output_variables}

    def evaluate(self, input_dict: dict[str, Any]) -> dict[str, Any]:
        """Main evaluation function, child classes must implement the _evaluate method."""
        validated_input_dict = self.input_validation(input_dict)
        output_dict = self._evaluate(validated_input_dict)
        self.output_validation(output_dict)
        return output_dict

    @abstractmethod
    def _evaluate(self, input_dict: dict[str, Any]) -> dict[str, Any]:
        pass

    def input_validation(self, input_dict: dict[str, Any]) -> dict[str, Any]:
        for name, value in input_dict.items():
            _config = None if self.input_validation_config is None else self.input_validation_config.get(name)
            var = self.input_variables[self.input_names.index(name)]
            var.validate_value(value, config=_config)
        return input_dict

    def output_validation(self, output_dict: dict[str, Any]) -> dict[str, Any]:
        for name, value in output_dict.items():
            _config = None if self.output_validation_config is None else self.output_validation_config.get(name)
            var = self.output_variables[self.output_names.index(name)]
            var.validate_value(value, config=_config)
        return output_dict

    def to_json(self, **kwargs) -> str:
        return json_dumps(self, **kwargs)

    def model_dump(self, **kwargs) -> dict[str, Any]:
        config = super().model_dump(**kwargs)
        config["input_variables"] = [var.model_dump() for var in self.input_variables]
        config["output_variables"] = [var.model_dump() for var in self.output_variables]
        return {"model_class": self.__class__.__name__} | config

    def json(self, **kwargs) -> str:
        result = self.to_json(**kwargs)
        config = json.loads(result)
        return json.dumps(config)

    def yaml(
            self,
            base_key: str = "",
            file_prefix: str = "",
            save_models: bool = False,
            save_jit: bool = False,
    ) -> str:
        """Serializes the object and returns a YAML formatted string defining the model.

        Args:
            base_key: Base key for serialization.
            file_prefix: Prefix for generated filenames.
            save_models: Determines whether models are saved to file.
            save_jit: Determines whether the model is saved as TorchScript
        Returns:
            YAML formatted string defining the model.
        """
        output = json.loads(
            self.to_json(
                base_key=base_key,
                file_prefix=file_prefix,
                save_models=save_models,
                save_jit=save_jit,
            )
        )
        s = yaml.dump(output, default_flow_style=None, sort_keys=False)
        return s

    def dump(
            self,
            file: Union[str, os.PathLike],
            base_key: str = "",
            save_models: bool = True,
            save_jit: bool = False,
    ):
        """Returns and optionally saves YAML formatted string defining the model.

        Args:
            file: File path to which the YAML formatted string and corresponding files are saved.
            base_key: Base key for serialization.
            save_models: Determines whether models are saved to file.
            save_jit: Determines whether the model is saved as TorchScript.
        """
        file_prefix = os.path.splitext(os.path.abspath(file))[0]
        with open(file, "w") as f:
            f.write(
                self.yaml(
                    base_key=base_key,
                    file_prefix=file_prefix,
                    save_models=save_models,
                    save_jit=save_jit,
                )
            )

    @classmethod
    def from_file(cls, filename: str):
        if not os.path.exists(filename):
            raise OSError(f"File {filename} is not found.")
        with open(filename, "r") as file:
            return cls.from_yaml(file)

    @classmethod
    def from_yaml(cls, yaml_obj: [str, TextIOWrapper]):
        return cls.model_validate(parse_config(yaml_obj, cls.model_fields))<|MERGE_RESOLUTION|>--- conflicted
+++ resolved
@@ -17,7 +17,7 @@
     serialize_variables,
     deserialize_variables,
     variables_from_dict,
-    replace_relative_paths
+    replace_relative_paths,
 )
 
 logger = logging.getLogger(__name__)
@@ -35,12 +35,12 @@
 
 
 def process_torch_module(
-        module,
-        base_key: str = "",
-        key: str = "",
-        file_prefix: Union[str, os.PathLike] = "",
-        save_modules: bool = True,
-        save_jit: bool = False,
+    module,
+    base_key: str = "",
+    key: str = "",
+    file_prefix: Union[str, os.PathLike] = "",
+    save_modules: bool = True,
+    save_jit: bool = False,
 ):
     """Optionally saves the given torch module to file and returns the filename.
 
@@ -74,17 +74,19 @@
         except Exception as e:
             logger.warning(
                 "Saving as JIT through scripting has only been evaluated "
-                "for NN models that don't depend on BoTorch modules.")
+                "for NN models that don't depend on BoTorch modules."
+            )
             logger.error(f"Failed to script the model: {e}")
             raise e
     return jit_filename if save_jit else filename
 
+
 def recursive_serialize(
-        v: dict[str, Any],
-        base_key: str = "",
-        file_prefix: Union[str, os.PathLike] = "",
-        save_models: bool = True,
-        save_jit: bool = False,
+    v: dict[str, Any],
+    base_key: str = "",
+    file_prefix: Union[str, os.PathLike] = "",
+    save_models: bool = True,
+    save_jit: bool = False,
 ):
     """Recursively performs custom serialization for the given object.
 
@@ -106,13 +108,18 @@
         if isinstance(value, dict):
             v[key] = recursive_serialize(value, key)
         elif torch is not None and isinstance(value, torch.nn.Module):
-            v[key] = process_torch_module(value, base_key, key, file_prefix,
-                                          save_models, save_jit)
-        elif isinstance(value, list) and torch is not None and any(
-                isinstance(ele, torch.nn.Module) for ele in value):
+            v[key] = process_torch_module(
+                value, base_key, key, file_prefix, save_models, save_jit
+            )
+        elif (
+            isinstance(value, list)
+            and torch is not None
+            and any(isinstance(ele, torch.nn.Module) for ele in value)
+        ):
             v[key] = [
-                process_torch_module(value[i], base_key, f"{key}_{i}", file_prefix,
-                                     save_models, False)
+                process_torch_module(
+                    value[i], base_key, f"{key}_{i}", file_prefix, save_models, False
+                )
                 for i in range(len(value))
             ]
         else:
@@ -146,12 +153,12 @@
 
 
 def json_dumps(
-        v,
-        *,
-        base_key="",
-        file_prefix: Union[str, os.PathLike] = "",
-        save_models: bool = True,
-        save_jit: bool = False,
+    v,
+    *,
+    base_key="",
+    file_prefix: Union[str, os.PathLike] = "",
+    save_models: bool = True,
+    save_jit: bool = False,
 ):
     """Serializes variables before dumping with json.
 
@@ -165,7 +172,9 @@
     Returns:
         JSON formatted string.
     """
-    v = recursive_serialize(v.model_dump(), base_key, file_prefix, save_models, save_jit)
+    v = recursive_serialize(
+        v.model_dump(), base_key, file_prefix, save_models, save_jit
+    )
     v = json.dumps(v)
     return v
 
@@ -185,8 +194,8 @@
 
 
 def parse_config(
-        config: Union[dict, str, TextIOWrapper, os.PathLike],
-        model_fields: dict = None,
+    config: Union[dict, str, TextIOWrapper, os.PathLike],
+    model_fields: dict = None,
 ) -> dict:
     """Parses model configuration and returns keyword arguments for model constructor.
 
@@ -229,7 +238,8 @@
     config = deserialize_variables(config)
     if all(key in config.keys() for key in ["input_variables", "output_variables"]):
         config["input_variables"], config["output_variables"] = variables_from_dict(
-            config)
+            config
+        )
     config.pop("model_class", None)
     return config
 
@@ -248,6 +258,7 @@
         output_validation_config: Determines the behavior during output validation by specifying the validation
           config for each output variable: {var_name: value}. Value can be "warn", "error", or None.
     """
+
     input_variables: list[ScalarVariable]
     output_variables: list[ScalarVariable]
     input_validation_config: Optional[dict[str, ConfigEnum]] = None
@@ -281,7 +292,9 @@
         """
         if len(args) == 1:
             if len(kwargs) > 0:
-                raise ValueError("Cannot specify YAML string and keyword arguments for LUMEBaseModel init.")
+                raise ValueError(
+                    "Cannot specify YAML string and keyword arguments for LUMEBaseModel init."
+                )
             super().__init__(**parse_config(args[0], self.model_fields))
         elif len(args) > 1:
             raise ValueError(
@@ -296,17 +309,16 @@
         verify_unique_variable_names(value)
         return value
 
-<<<<<<< HEAD
-=======
     @field_validator("input_variables")
     def verify_input_default_value(cls, value):
         """Verifies that input variables have the required default values."""
         for var in value:
             if var.default_value is None:
-                raise ValueError(f"Input variable {var.name} must have a default value.")
+                raise ValueError(
+                    f"Input variable {var.name} must have a default value."
+                )
         return value
 
->>>>>>> a56bf8ee
     @property
     def input_names(self) -> list[str]:
         return [var.name for var in self.input_variables]
@@ -323,7 +335,9 @@
     @property
     def default_output_validation_config(self) -> dict[str, ConfigEnum]:
         """Determines default behavior during output validation (if output_validation_config is None)."""
-        return {var.name: var.default_validation_config for var in self.output_variables}
+        return {
+            var.name: var.default_validation_config for var in self.output_variables
+        }
 
     def evaluate(self, input_dict: dict[str, Any]) -> dict[str, Any]:
         """Main evaluation function, child classes must implement the _evaluate method."""
@@ -338,14 +352,22 @@
 
     def input_validation(self, input_dict: dict[str, Any]) -> dict[str, Any]:
         for name, value in input_dict.items():
-            _config = None if self.input_validation_config is None else self.input_validation_config.get(name)
+            _config = (
+                None
+                if self.input_validation_config is None
+                else self.input_validation_config.get(name)
+            )
             var = self.input_variables[self.input_names.index(name)]
             var.validate_value(value, config=_config)
         return input_dict
 
     def output_validation(self, output_dict: dict[str, Any]) -> dict[str, Any]:
         for name, value in output_dict.items():
-            _config = None if self.output_validation_config is None else self.output_validation_config.get(name)
+            _config = (
+                None
+                if self.output_validation_config is None
+                else self.output_validation_config.get(name)
+            )
             var = self.output_variables[self.output_names.index(name)]
             var.validate_value(value, config=_config)
         return output_dict
@@ -365,11 +387,11 @@
         return json.dumps(config)
 
     def yaml(
-            self,
-            base_key: str = "",
-            file_prefix: str = "",
-            save_models: bool = False,
-            save_jit: bool = False,
+        self,
+        base_key: str = "",
+        file_prefix: str = "",
+        save_models: bool = False,
+        save_jit: bool = False,
     ) -> str:
         """Serializes the object and returns a YAML formatted string defining the model.
 
@@ -393,11 +415,11 @@
         return s
 
     def dump(
-            self,
-            file: Union[str, os.PathLike],
-            base_key: str = "",
-            save_models: bool = True,
-            save_jit: bool = False,
+        self,
+        file: Union[str, os.PathLike],
+        base_key: str = "",
+        save_models: bool = True,
+        save_jit: bool = False,
     ):
         """Returns and optionally saves YAML formatted string defining the model.
 
